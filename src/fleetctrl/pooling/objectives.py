from __future__ import annotations
import logging
import numpy as np

import logging
from typing import TYPE_CHECKING, Dict, Any, Callable
if TYPE_CHECKING:
    from src.fleetctrl.planning.VehiclePlan import VehiclePlan
    from src.fleetctrl.planning.PlanRequest import PlanRequest
    from src.simulation.Vehicles import SimulationVehicle
    from src.routing.NetworkBase import NetworkBase

LOG = logging.getLogger(__name__)

from src.misc.globals import *

LARGE_INT = 1000000
<<<<<<< HEAD
LOG = logging.getLogger(__name__)
=======
MAX_DISTANCE = 100 * 1000  # 100 km -> to define an assignment reward per request
MAX_DELAY = 2 * 60 * 60  # 2 hours -> to define an assignment reward per request
MAX_BASE_DISTANCE_COST = 100/1000  # 1 dollar per km
>>>>>>> 62f25892

# -------------------------------------------------------------------------------------------------------------------- #
# main function
# -------------
def return_pooling_objective_function(vr_control_func_dict:dict)->Callable[[int,SimulationVehicle,VehiclePlan,Dict[Any,PlanRequest],NetworkBase],float]:
    """This function generates the control objective functions for vehicle-request assignment in pooling operation.
    The control objective functions contain an assignment reward of LARGE_INT and are to be
    ---------------
    -> minimized <-
    ---------------

    :param vr_control_func_dict: dictionary which has to contain "func_key" as switch between possible functions;
            additional parameters of a function can have additional keys.
    :type vr_control_func_dict: dict
    :return: objective function
    :rtype: function
    """
    func_key = vr_control_func_dict["func_key"]

    # ---------------------------------------------------------------------------------------------------------------- #
    # control objective function definitions
    # --------------------------------------
    if func_key == "total_distance":
        assignment_reward_per_rq = MAX_DISTANCE
        assignment_reward_per_rq = 10 ** np.math.ceil(np.math.log10(assignment_reward_per_rq))
        LOG.info(f" -> assignment_reward_per_rq for objective function: {assignment_reward_per_rq}")
        def control_f(simulation_time:float, veh_obj:SimulationVehicle, veh_plan:VehiclePlan, rq_dict:Dict[Any,PlanRequest], routing_engine:NetworkBase)->float:
            """This function evaluates the driven distance according to a vehicle plan.

            :param simulation_time: current simulation time
            :param veh_obj: simulation vehicle object
            :param veh_plan: vehicle plan in question
            :param rq_dict: rq -> Plan request dictionary
            :param routing_engine: for routing queries
            :return: objective function value
            """
            assignment_reward = len(veh_plan.pax_info) * assignment_reward_per_rq
            sum_dist = 0
            last_pos = veh_obj.pos
            for ps in veh_plan.list_plan_stops:
                pos = ps.get_pos()
                if pos != last_pos:
                    sum_dist += routing_engine.return_travel_costs_1to1(last_pos, pos)[2]
                    last_pos = pos
            return sum_dist - assignment_reward

    elif func_key == "total_system_time":
        ignore_repo_stop_wt = vr_control_func_dict.get("irswt", False)
        assignment_reward_per_rq = MAX_DELAY * 10
        assignment_reward_per_rq = 10 ** np.math.ceil(np.math.log10(assignment_reward_per_rq))
        LOG.info(f" -> assignment_reward_per_rq for objective function: {assignment_reward_per_rq}")
        if not ignore_repo_stop_wt:
            def control_f(simulation_time:float, veh_obj:SimulationVehicle, veh_plan:VehiclePlan, rq_dict:Dict[Any,PlanRequest], routing_engine:NetworkBase)->float:
                """This function evaluates the total spent time of a vehicle according to a vehicle plan.

                :param simulation_time: current simulation time
                :param veh_obj: simulation vehicle object
                :param veh_plan: vehicle plan in question
                :param rq_dict: rq -> Plan request dictionary
                :param routing_engine: for routing queries
                :return: objective function value
                """
                assignment_reward = len(veh_plan.pax_info) * assignment_reward_per_rq
                # end time (for request assignment purposes) defined by arrival at last stop
                if veh_plan.list_plan_stops:
                    end_time = veh_plan.list_plan_stops[-1].get_planned_arrival_and_departure_time()[0]
                else:
                    end_time = simulation_time
                # utility is negative value of end_time - simulation_time
                return end_time - simulation_time - assignment_reward
        else:
            def control_f(simulation_time:float, veh_obj:SimulationVehicle, veh_plan:VehiclePlan, rq_dict:Dict[Any,PlanRequest], routing_engine:NetworkBase)->float:
                """This function evaluates the total spent time of a vehicle according to a vehicle plan.
                If the last stop is an empty plan stop (i.e. repositioning or reservation) it only evaluates travel time, not waiting time
                (in case of reservation, there can be a huge waiting time which does not reflect the efficiancy of the plan)

                :param simulation_time: current simulation time
                :param veh_obj: simulation vehicle object
                :param veh_plan: vehicle plan in question
                :param rq_dict: rq -> Plan request dictionary
                :param routing_engine: for routing queries
                :return: objective function value
                """
                assignment_reward = len(veh_plan.pax_info) * assignment_reward_per_rq
                # end time (for request assignment purposes) defined by arrival at last stop
                if veh_plan.list_plan_stops:
                    if veh_plan.list_plan_stops[-1].is_locked_end():
                        if len(veh_plan.list_plan_stops) > 1:
                            prev_end_time = veh_plan.list_plan_stops[-2].get_planned_arrival_and_departure_time()[0]
                            end_time = prev_end_time + routing_engine.return_travel_costs_1to1(veh_plan.list_plan_stops[-2].get_pos(), veh_plan.list_plan_stops[-1].get_pos())[1]
                        else:
                            end_time = simulation_time + routing_engine.return_travel_costs_1to1(veh_obj.pos, veh_plan.list_plan_stops[-1].get_pos())[1]   
                    else:
                        end_time = veh_plan.list_plan_stops[-1].get_planned_arrival_and_departure_time()[0]
                else:
                    end_time = simulation_time
                # utility is negative value of end_time - simulation_time
                return end_time - simulation_time - assignment_reward

    elif func_key == "user_times":
        assignment_reward_per_rq = MAX_DELAY
        assignment_reward_per_rq = 10 ** np.math.ceil(np.math.log10(assignment_reward_per_rq))
        LOG.info(f" -> assignment_reward_per_rq for objective function: {assignment_reward_per_rq}")
        
        def control_f(simulation_time:float, veh_obj:SimulationVehicle, veh_plan:VehiclePlan, rq_dict:Dict[Any,PlanRequest], routing_engine:NetworkBase)->float:
            """This function evaluates the total spent time of a vehicle according to a vehicle plan.

            :param simulation_time: current simulation time
            :param veh_obj: simulation vehicle object
            :param veh_plan: vehicle plan in question
            :param rq_dict: rq -> Plan request dictionary
            :param routing_engine: for routing queries
            :return: objective function value
            """
            assignment_reward = len(veh_plan.pax_info) * assignment_reward_per_rq
            # value of time term (treat waiting and in-vehicle time the same)
            sum_user_times = 0
            for rid, boarding_info_list in veh_plan.pax_info.items():
                rq_time = rq_dict[rid].rq_time
                drop_off_time = boarding_info_list[1]
                sum_user_times += (drop_off_time - rq_time)
            # utility is negative value of end_time - simulation_time
            return sum_user_times - simulation_time - assignment_reward
        
    elif func_key == "total_travel_times":
        assignment_reward_per_rq = MAX_DELAY * 10
        assignment_reward_per_rq = 10 ** np.math.ceil(np.math.log10(assignment_reward_per_rq))
        LOG.info(f" -> assignment_reward_per_rq for objective function: {assignment_reward_per_rq}")
        
        def control_f(simulation_time:float, veh_obj:SimulationVehicle, veh_plan:VehiclePlan, rq_dict:Dict[Any,PlanRequest], routing_engine:NetworkBase)->float:
            """This function evaluates the total travel time of the vehicle (no waiting/boarding, ...).

            :param simulation_time: current simulation time
            :param veh_obj: simulation vehicle object
            :param veh_plan: vehicle plan in question
            :param rq_dict: rq -> Plan request dictionary
            :param routing_engine: for routing queries
            :return: objective function value
            """
            assignment_reward = len(veh_plan.pax_info) * assignment_reward_per_rq
            sum_tt = 0
            last_pos = veh_obj.pos
            for ps in veh_plan.list_plan_stops:
                pos = ps.get_pos()
                if pos != last_pos:
                    sum_tt += routing_engine.return_travel_costs_1to1(last_pos, pos)[1]
                    last_pos = pos
            return sum_tt - assignment_reward

    elif func_key == "system_and_user_time":
        user_weight = vr_control_func_dict["uw"]
        assignment_reward_per_rq = MAX_DELAY * 10
        assignment_reward_per_rq = 10 ** np.math.ceil(np.math.log10(assignment_reward_per_rq))
        LOG.info(f" -> assignment_reward_per_rq for objective function: {assignment_reward_per_rq}")
        
        def control_f(simulation_time:float, veh_obj:SimulationVehicle, veh_plan:VehiclePlan, rq_dict:Dict[Any,PlanRequest], routing_engine:NetworkBase)->float:
            """This function calculates the total system time (time the plan takes to be completed) and the total user times
            (time from request till drop off). user times are weighted by the factor given from "uw".

            :param simulation_time: current simulation time
            :param veh_obj: simulation vehicle object
            :param veh_plan: vehicle plan in question
            :param rq_dict: rq -> Plan request dictionary
            :param routing_engine: for routing queries
            :return: objective function value
            """
            assignment_reward = len(veh_plan.pax_info) * assignment_reward_per_rq
            # value of time term (treat waiting and in-vehicle time the same)
            sum_user_times = 0
            for rid, boarding_info_list in veh_plan.pax_info.items():
                rq_time = rq_dict[rid].rq_time
                drop_off_time = boarding_info_list[1]
                sum_user_times += (drop_off_time - rq_time)

            if veh_plan.list_plan_stops:
                end_time = veh_plan.list_plan_stops[-1].get_planned_arrival_and_departure_time()[0]
            else:
                end_time = simulation_time
            system_time = end_time - simulation_time
            #print("vid {}-> vids {} | simulation time {} : ctrf: sys time {} | user time {} | both {} | all {}".format(veh_obj.vid, veh_plan.get_dedicated_rid_list(), simulation_time, system_time, sum_user_times, system_time + user_weight*sum_user_times, system_time + user_weight*sum_user_times - assignment_reward))
            return system_time + user_weight*sum_user_times - assignment_reward

    elif func_key == "distance_and_user_times":
        traveler_vot = vr_control_func_dict["vot"]
        assignment_reward_per_rq = MAX_DISTANCE * MAX_BASE_DISTANCE_COST + MAX_DELAY * traveler_vot
        assignment_reward_per_rq = 10 ** np.math.ceil(np.math.log10(assignment_reward_per_rq))
        LOG.info(f" -> assignment_reward_per_rq for objective function: {assignment_reward_per_rq}")

        def control_f(simulation_time:float, veh_obj:SimulationVehicle, veh_plan:VehiclePlan, rq_dict:Dict[Any,PlanRequest], routing_engine:NetworkBase)->float:
            """This function combines the total driving costs and the value of customer time.

            :param simulation_time: current simulation time
            :param veh_obj: simulation vehicle object
            :param veh_plan: vehicle plan in question
            :param rq_dict: rq -> Plan request dictionary
            :param routing_engine: for routing queries
            :return: objective function value
            """
            assignment_reward = len(veh_plan.pax_info) * assignment_reward_per_rq
            # distance term
            sum_dist = 0
            last_pos = veh_obj.pos
            for ps in veh_plan.list_plan_stops:
                pos = ps.get_pos()
                if pos != last_pos:
                    sum_dist += routing_engine.return_travel_costs_1to1(last_pos, pos)[2]
                    last_pos = pos
            # value of time term (treat waiting and in-vehicle time the same)
            sum_user_times = 0
            for rid, boarding_info_list in veh_plan.pax_info.items():
                rq_time = rq_dict[rid].rq_time
                drop_off_time = boarding_info_list[1]
                sum_user_times += (drop_off_time - rq_time)
            # vehicle costs are taken from simulation vehicle (cent per meter)
            # value of travel time is scenario input (cent per second)
            return sum_dist * veh_obj.distance_cost + sum_user_times * traveler_vot - assignment_reward

    elif func_key == "distance_and_user_times_man":
        traveler_vot = vr_control_func_dict["vot"]
        distance_cost = vr_control_func_dict["dc"]
        assignment_reward_per_rq = vr_control_func_dict.get("arw", None)
        if assignment_reward_per_rq is None:
            assignment_reward_per_rq = MAX_DISTANCE * distance_cost + MAX_DELAY * traveler_vot
            assignment_reward_per_rq = 10 ** np.math.ceil(np.math.log10(assignment_reward_per_rq))
        ignore_reservation_stop = vr_control_func_dict.get("irs", True) # ignore travel distance to reservation stop (last in plan; usually far in the future)
        LOG.info(f" -> assignment_reward_per_rq for objective function: {assignment_reward_per_rq}")
        LOG.info(f" -> ignore_reservation_stop: {ignore_reservation_stop}")
        reassignment_penalty = vr_control_func_dict.get("p_reassign", None)  # penalty for reassigning a request

        def control_f(simulation_time:float, veh_obj:SimulationVehicle, veh_plan:VehiclePlan, rq_dict:Dict[Any,PlanRequest], routing_engine:NetworkBase)->float:
            """This function combines the total driving costs and the value of customer time.

            :param simulation_time: current simulation time
            :param veh_obj: simulation vehicle object
            :param veh_plan: vehicle plan in question
            :param rq_dict: rq -> Plan request dictionary
            :param routing_engine: for routing queries
            :return: objective function value
            """
            assignment_reward = len(veh_plan.pax_info) * assignment_reward_per_rq
            # distance term
            sum_dist = 0
            last_pos = veh_obj.pos
            for ps in veh_plan.list_plan_stops:
                if ps.is_locked_end() and ignore_reservation_stop:
                    break
                pos = ps.get_pos()
                if pos != last_pos:
                    sum_dist += routing_engine.return_travel_costs_1to1(last_pos, pos)[2]
                    last_pos = pos
            # value of time term (treat waiting and in-vehicle time the same)
            sum_user_times = 0
            for rid, boarding_info_list in veh_plan.pax_info.items():
                rq_time = rq_dict[rid].rq_time
                drop_off_time = boarding_info_list[1]
                sum_user_times += (drop_off_time - rq_time)
                
            # reassignment penalty
            if reassignment_penalty is not None:
                for rid in veh_plan.pax_info.keys():
                    offer = rq_dict[rid].get_current_offer()
                    if offer is not None and offer.get("vid") is not None and offer["vid"] != veh_obj.vid:
                        LOG.debug(f" -> reassigning request {rid} from {offer['vid']} to {veh_obj.vid} with penalty {reassignment_penalty}")
                        assignment_reward -= reassignment_penalty
            # vehicle costs are taken from simulation vehicle (cent per meter)
            # value of travel time is scenario input (cent per second)
            # LOG.debug(f" -> obj eval: sum_dist {sum_dist} * distance_cost {distance_cost} + sum_user_times {sum_user_times} * traveler_vot {traveler_vot} - assignment_reward {assignment_reward}")
            return sum_dist * distance_cost + sum_user_times * traveler_vot - assignment_reward
        
    elif func_key == "distance_and_user_times_man_with_reservation":
        traveler_vot = vr_control_func_dict["vot"]
        distance_cost = vr_control_func_dict["dc"]
        reservation_rq_weight = vr_control_func_dict.get("rrw", 10) # reward factor for assigning not assigned reservation requests
        assignment_reward_per_rq = MAX_DISTANCE * distance_cost + MAX_DELAY * traveler_vot
        assignment_reward_per_rq = 10 ** np.math.ceil(np.math.log10(assignment_reward_per_rq))
        ignore_reservation_stop = vr_control_func_dict.get("irs", True) # ignore travel distance to reservation stop (last in plan; usually far in the future)
        ignore_user_cost_horizon = vr_control_func_dict.get("iuch", None) # ignore user cost horizon for reservation requests
        LOG.info(f" -> assignment_reward_per_rq for objective function: {assignment_reward_per_rq}")
        LOG.info(f" -> ignore_reservation_stop: {ignore_reservation_stop}")
        LOG.info(f" -> ignore_user_cost_horizon: {ignore_user_cost_horizon}")

        def control_f(simulation_time:float, veh_obj:SimulationVehicle, veh_plan:VehiclePlan, rq_dict:Dict[Any,PlanRequest], routing_engine:NetworkBase)->float:
            """This function combines the total driving costs and the value of customer time.

            :param simulation_time: current simulation time
            :param veh_obj: simulation vehicle object
            :param veh_plan: vehicle plan in question
            :param rq_dict: rq -> Plan request dictionary
            :param routing_engine: for routing queries
            :return: objective function value
            """
            assignment_reward = 0
            for rid in veh_plan.pax_info.keys():
                if rq_dict[rid].get_reservation_flag():
                    assignment_reward += reservation_rq_weight * assignment_reward_per_rq
                else:
                    assignment_reward += assignment_reward_per_rq
                    
            # distance term
            sum_dist = 0
            last_pos = veh_obj.pos
            for ps in veh_plan.list_plan_stops:
                if ps.is_locked_end() and ignore_reservation_stop:
                    break
                pos = ps.get_pos()
                if pos != last_pos:
                    sum_dist += routing_engine.return_travel_costs_1to1(last_pos, pos)[2]
                    last_pos = pos
            # value of time term (treat waiting and in-vehicle time the same)
            sum_user_times = 0
            for rid, boarding_info_list in veh_plan.pax_info.items():
                #rq_time = rq_dict[rid].rq_time
                ept = rq_dict[rid].get_o_stop_info()[1]
                if ignore_user_cost_horizon is not None and ept - simulation_time > ignore_user_cost_horizon:
                    continue
                drop_off_time = boarding_info_list[1]
                sum_user_times += (drop_off_time - ept)
            # vehicle costs are taken from simulation vehicle (cent per meter)
            # value of travel time is scenario input (cent per second)
            # LOG.debug(f" -> obj eval: sum_dist {sum_dist} * distance_cost {distance_cost} + sum_user_times {sum_user_times} * traveler_vot {traveler_vot} - assignment_reward {assignment_reward}")
            return sum_dist * distance_cost + sum_user_times * traveler_vot - assignment_reward

    elif func_key == "distance_and_user_times_man_SoD":
        traveler_vot = vr_control_func_dict["vot"]
        distance_cost = vr_control_func_dict["dc"]
        fixed_reward_coeff = vr_control_func_dict["fr"]

        def control_f(simulation_time:float, veh_obj:SimulationVehicle, veh_plan:VehiclePlan, rq_dict:Dict[Any,PlanRequest], routing_engine:NetworkBase)->float:
            """This function combines the total driving costs and the value of customer time.

            :param simulation_time: current simulation time
            :param veh_obj: simulation vehicle object
            :param veh_plan: vehicle plan in question
            :param rq_dict: rq -> Plan request dictionary
            :param routing_engine: for routing queries
            :return: objective function value
            """
            assignment_reward = len(veh_plan.pax_info) * LARGE_INT
            fixed_reward = 0

            # distance term
            sum_dist = 0
            last_pos = veh_obj.pos
            for ps in veh_plan.list_plan_stops:
                pos = ps.get_pos()
                if pos != last_pos:
                    sum_dist += routing_engine.return_travel_costs_1to1(last_pos, pos)[2]
                    last_pos = pos
                # add fixed reward for number of requests served in the fixed route portion
                # if ps.direct_earliest_end_time is not None:
                if ps.is_fixed_stop():
                    this_fixed_reward = (fixed_reward_coeff *
                                         (len(ps.get_list_boarding_rids()) + len(ps.get_list_alighting_rids())))
                    fixed_reward += this_fixed_reward
                    # if this_fixed_reward>0:
                    #     LOG.debug(f"veh_plan {veh_plan.vid} has fixed reward {this_fixed_reward} for ps {ps} with nos of boarding "
                    #           f"{len(ps.get_list_boarding_rids())} and alighting {len(ps.get_list_alighting_rids())}"
                    #           )

            # value of time term (treat waiting and in-vehicle time the same)
            sum_user_times = 0
            for rid, boarding_info_list in veh_plan.pax_info.items():
                rq_time = rq_dict[rid].rq_time
                drop_off_time = boarding_info_list[1]
                sum_user_times += (drop_off_time - rq_time)
            # vehicle costs are taken from simulation vehicle (cent per meter)
            # value of travel time is scenario input (cent per second)

            obj = sum_dist * distance_cost + sum_user_times * traveler_vot - assignment_reward - fixed_reward
            return obj


    elif func_key == "distance_and_user_times_with_walk":
        traveler_vot = vr_control_func_dict["vot"]
        assignment_reward_per_rq = MAX_DISTANCE * MAX_BASE_DISTANCE_COST + MAX_DELAY * traveler_vot
        assignment_reward_per_rq = 10 ** np.math.ceil(np.math.log10(assignment_reward_per_rq))
        LOG.info(f" -> assignment_reward_per_rq for objective function: {assignment_reward_per_rq}")

        def control_f(simulation_time:float, veh_obj:SimulationVehicle, veh_plan:VehiclePlan, rq_dict:Dict[Any,PlanRequest], routing_engine:NetworkBase)->float:
            """This function combines the total driving costs and the value of customer time.

            :param simulation_time: current simulation time
            :param veh_obj: simulation vehicle object
            :param veh_plan: vehicle plan in question
            :param rq_dict: rq -> Plan request dictionary
            :param routing_engine: for routing queries
            :return: objective function value
            """
            assignment_reward = len(veh_plan.pax_info) * assignment_reward_per_rq
            # distance term
            sum_dist = 0
            last_pos = veh_obj.pos
            for ps in veh_plan.list_plan_stops:
                pos = ps.get_pos()
                if pos != last_pos:
                    sum_dist += routing_engine.return_travel_costs_1to1(last_pos, pos)[2]
                    last_pos = pos
            # value of time term (treat waiting and in-vehicle time the same)
            sum_user_times = 0
            for rid, boarding_info_list in veh_plan.pax_info.items():
                rq_time = rq_dict[rid].rq_time
                walking_time_end = rq_dict[rid].walking_time_end    #walking time start allready included in interval rq-time -> drop_off_time
                drop_off_time = boarding_info_list[1]
                sum_user_times += (drop_off_time - rq_time) + walking_time_end
            # vehicle costs are taken from simulation vehicle (cent per meter)
            # value of travel time is scenario input (cent per second)
            return sum_dist * veh_obj.distance_cost + sum_user_times * traveler_vot - assignment_reward

    elif func_key == "distance_and_user_vehicle_times":
        traveler_vot = vr_control_func_dict["vot"]
        traveler_vot = vr_control_func_dict["vot"]
        assignment_reward_per_rq = MAX_DISTANCE * MAX_BASE_DISTANCE_COST + MAX_DELAY * traveler_vot
        assignment_reward_per_rq = 10 ** np.math.ceil(np.math.log10(assignment_reward_per_rq))
        LOG.info(f" -> assignment_reward_per_rq for objective function: {assignment_reward_per_rq}")

        def control_f(simulation_time:float, veh_obj:SimulationVehicle, veh_plan:VehiclePlan, rq_dict:Dict[Any,PlanRequest], routing_engine:NetworkBase)->float:
            """This function combines the total driving costs, the value of customer time and vehicle waiting time.

            :param simulation_time: current simulation time
            :param veh_obj: simulation vehicle object
            :param veh_plan: vehicle plan in question
            :param rq_dict: rq -> Plan request dictionary
            :param routing_engine: for routing queries
            :return: objective function value
            """
            assignment_reward = len(veh_plan.pax_info) * assignment_reward_per_rq
            # distance term
            sum_dist = 0
            sum_veh_wait = 0
            last_pos = veh_obj.pos
            for ps in veh_plan.list_plan_stops:
                # penalize VehiclePlan if it is not planned through and raise warning
                arrival_time, departure_time = ps.get_planned_arrival_and_departure_time()
                pos = ps.get_pos()
                if arrival_time is None:
                    assignment_reward = -len(veh_plan.pax_info) * LARGE_INT
                else:
                    # compute vehicle stop time if departure is already planned
                    if departure_time is not None:
                        veh_wait_time = departure_time - arrival_time
                        if veh_wait_time > 0:
                            sum_veh_wait += veh_wait_time
                if pos != last_pos:
                    sum_dist += routing_engine.return_travel_costs_1to1(last_pos, pos)[2]
                    last_pos = pos
            # value of time term (treat waiting and in-vehicle time the same)
            sum_user_times = 0
            for rid, boarding_info_list in veh_plan.pax_info.items():
                rq_time = rq_dict[rid].rq_time
                drop_off_time = boarding_info_list[1]
                sum_user_times += (drop_off_time - rq_time)
            # vehicle costs are taken from simulation vehicle (cent per meter)
            # value of travel time is scenario input (cent per second)
            return sum_dist * veh_obj.distance_cost + (sum_user_times + sum_veh_wait) * traveler_vot - assignment_reward

    elif func_key == "sys_time_and_detour_time":
        detour_weight = vr_control_func_dict["dtw"]
        assignment_reward_per_rq = MAX_DELAY * 10
        assignment_reward_per_rq = 10 ** np.math.ceil(np.math.log10(assignment_reward_per_rq))
        LOG.info(f" -> assignment_reward_per_rq for objective function: {assignment_reward_per_rq}")

        def control_f(simulation_time:float, veh_obj:SimulationVehicle, veh_plan:VehiclePlan, rq_dict:Dict[Any,PlanRequest], routing_engine:NetworkBase)->float:
            """This function is used to minimize system time and detour time
            the parameter dtw can be used to weight the detour time part dtw == 0 means pure minimizaion of system time
            dtw == 1 means sytem_time + detour time/customer
    
            :param simulation_time: current simulation time
            :param veh_obj: simulation vehicle object
            :param veh_plan: vehicle plan in question
            :param rq_dict: rq -> Plan request dictionary
            :param routing_engine: for routing queries
            :return: objective function value
            """
            assignment_reward = len(veh_plan.pax_info) * assignment_reward_per_rq
            # end time (for request assignment purposes) defined by arrival at last stop
            if veh_plan.list_plan_stops:
                end_time = veh_plan.list_plan_stops[-1].get_planned_arrival_and_departure_time()[0]
            else:
                end_time = simulation_time
            sys_time = end_time - simulation_time
            s_det = 0
            for rid, boarding_info_list in veh_plan.pax_info.items():
                det = boarding_info_list[1] - boarding_info_list[0] - rq_dict[rid].init_direct_tt
                s_det += det
            if len(veh_plan.pax_info) > 0:
                return sys_time + s_det*detour_weight - assignment_reward
            else:
                return sys_time - assignment_reward
    
    elif func_key == "IRS_study_standard":
        LOG.warning(f"This objective might be deprecated. Please check the implementation.")
        def control_f(simulation_time:float, veh_obj:SimulationVehicle, veh_plan:VehiclePlan, rq_dict:Dict[Any,PlanRequest], routing_engine:NetworkBase)->float:
            """This function tries to minimize the waiting time of unlocked users.

            :param simulation_time: current simulation time
            :param veh_obj: simulation vehicle object
            :param veh_plan: vehicle plan in question
            :param rq_dict: rq -> Plan request dictionary
            :param routing_engine: for routing queries
            :return: objective function value
            """
            sum_user_wait_times = 0
            assignment_reward = 0
            sum_dist = 0
            last_pos = veh_obj.pos
            for ps in veh_plan.list_plan_stops:
                pos = ps.get_pos()
                if pos != last_pos and len(ps.get_list_boarding_rids()):
                    sum_dist += routing_engine.return_travel_costs_1to1(last_pos, pos)[2]
                    last_pos = pos
            for rid, boarding_info_list in veh_plan.pax_info.items():
                prq = rq_dict[rid]
                if prq.pu_time is None:
                    rq_time = rq_dict[rid].rq_time
                    pick_up_time = boarding_info_list[0]
                    sum_user_wait_times += (pick_up_time - rq_time)
                    if prq.is_locked():
                        assignment_reward += LARGE_INT*10000
                    elif prq.status < G_PRQS_LOCKED:
                        assignment_reward += float(LARGE_INT)
                        # TODO # Cplex only allows floats. Therefore this workaround.
                        #  For some reason LARGE_INT*10000 does not seem to be a problem though...
                    else:
                        assignment_reward += LARGE_INT*100
            # 4 is the empirically found parameter to weigh saved dist against saved waiting time
            return sum_dist + sum_user_wait_times - assignment_reward

    elif func_key == "soft_time_windows":
        LOG.warning(f"This objective might be deprecated. Please check the implementation.")
        soft_tw_rewards = {"locked": LARGE_INT * 1000, "in time window": LARGE_INT + 100}
        def control_f(simulation_time:float, veh_obj:SimulationVehicle, veh_plan:VehiclePlan, rq_dict:Dict[Any,PlanRequest], routing_engine:NetworkBase)->float:
            """This function tries to minimize the waiting time of unlocked users. It penalizes assignments that imply
            pickups outside of the respective requests' time windows.

            :param simulation_time: current simulation time
            :param veh_obj: simulation vehicle object
            :param veh_plan: vehicle plan in question
            :param rq_dict: rq -> Plan request dictionary
            :param routing_engine: for routing queries
            :return: objective function value
            """
            sum_user_wait_times = 0
            assignment_reward = 0
            sum_dist = 0
            last_pos = veh_obj.pos
            for ps in veh_plan.list_plan_stops:
                pos = ps.get_pos()
                if pos != last_pos:
                    sum_dist += routing_engine.return_travel_costs_1to1(last_pos, pos)[2]
                    last_pos = pos
            for rid, boarding_info_list in veh_plan.pax_info.items():
                prq = rq_dict[rid]
                if prq.pu_time is None:
                    rq_time = rq_dict[rid].rq_time
                    pick_up_time = boarding_info_list[0]
                    _, t_pu_earliest, t_pu_latest = rq_dict[rid].get_soft_o_stop_info()
                    sum_user_wait_times += (pick_up_time - rq_time)
                    if prq.is_locked():
                        assignment_reward += soft_tw_rewards["locked"]
                    elif t_pu_earliest <= pick_up_time <= t_pu_latest:
                        assignment_reward += soft_tw_rewards["in time window"]
                    else:
                        assignment_reward += LARGE_INT
            return sum_dist + sum_user_wait_times - assignment_reward

    else:
        raise IOError(f"Did not find valid request assignment control objective string."
                      f" Please check the input parameter {G_OP_VR_CTRL_F}!")
        
    def embedded_control_f(simulation_time:float, veh_obj:SimulationVehicle, veh_plan:VehiclePlan, rq_dict:Dict[Any,PlanRequest], routing_engine:NetworkBase)->float:
        """This function is the embedded objective function which is returned to the calling function.

        :param simulation_time: current simulation time
        :param veh_obj: simulation vehicle object
        :param veh_plan: vehicle plan in question
        :param rq_dict: rq -> Plan request dictionary
        :param routing_engine: for routing queries
        :return: objective function value
        """
        try:
            return control_f(simulation_time, veh_obj, veh_plan, rq_dict, routing_engine)
        except Exception as e:
            LOG.error(f"Error in computing control objective function: {e}")
            LOG.error(f" -> simulation_time: {simulation_time}")
            LOG.error(f" -> veh_obj: {veh_obj}")
            LOG.error(f" -> veh_plan: {veh_plan}")
            raise e

    return embedded_control_f<|MERGE_RESOLUTION|>--- conflicted
+++ resolved
@@ -15,13 +15,9 @@
 from src.misc.globals import *
 
 LARGE_INT = 1000000
-<<<<<<< HEAD
-LOG = logging.getLogger(__name__)
-=======
 MAX_DISTANCE = 100 * 1000  # 100 km -> to define an assignment reward per request
 MAX_DELAY = 2 * 60 * 60  # 2 hours -> to define an assignment reward per request
 MAX_BASE_DISTANCE_COST = 100/1000  # 1 dollar per km
->>>>>>> 62f25892
 
 # -------------------------------------------------------------------------------------------------------------------- #
 # main function
