# -------------------------------------------------------------------------------------------------------------------- #
# standard distribution imports
# -----------------------------
import importlib
import logging
import random
import time
import datetime
# import traceback
from abc import abstractmethod
from tqdm import tqdm
import typing as tp
from pathlib import Path
from multiprocessing import Manager

# additional module imports (> requirements)
# ------------------------------------------
import pandas as pd
import numpy as np
# from IPython import embed

# src imports
# -----------
from src.misc.init_modules import load_fleet_control_module, load_routing_engine
from src.demand.demand import Demand, SlaveDemand
from src.simulation.Vehicles import SimulationVehicle
if tp.TYPE_CHECKING:
    from src.fleetctrl.FleetControlBase import FleetControlBase
    from src.routing.NetworkBase import NetworkBase
<<<<<<< HEAD
    
=======
    from src.python_plots.plot_classes import PyPlot

>>>>>>> c2d0bc0b
# -------------------------------------------------------------------------------------------------------------------- #
# global variables
# ----------------
# set log level to logging.DEBUG or logging.INFO for single simulations
from src.misc.globals import *
DEFAULT_LOG_LEVEL = logging.INFO
LOG = logging.getLogger(__name__)
BUFFER_SIZE = 10
PROGRESS_LOOP = "demand"
PROGRESS_LOOP_VEHICLE_STATUS = [VRL_STATES.IDLE,VRL_STATES.CHARGING,VRL_STATES.REPOSITION]
# check for computation on LRZ cluster
if os.environ.get('SLURM_PROCID'):
    PROGRESS_LOOP = "off"
    
INPUT_PARAMETERS_FleetSimulationBase = {
    "doc" : "this is the base simulation class used for all simulations within FleetPy",
    "inherit" : None,
    "input_parameters_mandatory": [
        G_SCENARIO_NAME, G_SIM_START_TIME, G_SIM_END_TIME, G_NR_OPERATORS, G_RANDOM_SEED, G_NETWORK_NAME,
        G_DEMAND_NAME, G_RQ_FILE
    ],
    "input_parameters_optional": [
        G_SIM_TIME_STEP, G_NR_CH_OPERATORS, G_SIM_REALTIME_PLOT_FLAG, "log_level", G_SIM_ROUTE_OUT_FLAG, G_SIM_REPLAY_FLAG
    ],
    "mandatory_modules": [
        G_SIM_ENV, G_NETWORK_TYPE, G_RQ_TYP1, G_OP_MODULE
    ], 
    "optional_modules": []
}


# -------------------------------------------------------------------------------------------------------------------- #
# functions
# ---------
def create_or_empty_dir(dirname):
    if os.path.isdir(dirname):
        "Removes all files from top"
        if(dirname == '/' or dirname == "\\"): return
        else:
            for root, dirs, files in os.walk(dirname, topdown=False):
                for name in files:
                    try:
                        os.remove(os.path.join(root, name))
                    except Exception as err:
                        print(err)
                for name in dirs:
                    try:
                        os.rmdir(os.path.join(root, name))
                    except Exception as err:
                        print(err)
    else:
        os.makedirs(dirname)


def build_operator_attribute_dicts(parameters, n_op, prefix="op_"):
    """
    Extracts elements of parameters dict whose keys begin with prefix and generates a list of dicts.
    The values of the relevant elements of parameters must be either single values or a list of length n_op, or else
    an exception will be raised.

    :param parameters: dict (or dict-like config object) containing a superset of operator parameters
    :type parameters: dict
    :param n_op: number of operators expected
    :type n_op: int
    :param prefix: prefix by which to filter out operator parameters
    :type prefix: str
    """
    list_op_dicts = [dict() for i in range(n_op)]  # initialize list of empty dicts
    for k in [x for x in parameters if x.startswith(prefix)]:
        # if only a single value is given, use it for all operators
        if type(parameters[k]) in [str, int, float, bool, type(None), dict]:
            for di in list_op_dicts:
                di[k] = parameters[k]
        # if a list of values is given and the length matches the number of operators, use them respectively
        elif len(parameters[k]) == n_op:
            for i, op in enumerate(list_op_dicts):
                op[k] = parameters[k][i]
        elif k == G_OP_REPO_TH_DEF: # TODO # lists as inputs for op
            for di in list_op_dicts:
                di[k] = parameters[k]
        # if parameter has invalid number of values, raise exception
        else:
            raise ValueError("Number of values for parameter", k, "equals neither n_op nor 1.", type(parameters[k]))
    return list_op_dicts

# -------------------------------------------------------------------------------------------------------------------- #
# main
# ----

class FleetSimulationBase:
    def __init__(self, scenario_parameters: dict):
        self.t_init_start = time.perf_counter()
        # config
        self.scenario_name = scenario_parameters[G_SCENARIO_NAME]
        print("-"*80 + f"\nSimulation of scenario {self.scenario_name}")
        LOG.info(f"General initialization of scenario {self.scenario_name}...")
        self.dir_names = self.get_directory_dict(scenario_parameters)
        self.scenario_parameters: dict = scenario_parameters

        # check whether simulation already has been conducted -> use final_state.csv to check
        final_state_f = os.path.join(self.dir_names[G_DIR_OUTPUT], "final_state.csv")
        if self.scenario_parameters.get("keep_old", False) and os.path.isfile(final_state_f):
            prt_str = f"Simulation {self.scenario_name} results available and keep_old flag is True!" \
                      f" Not starting the simulation!"
            print(prt_str)
            LOG.info(prt_str)
            self._started = True
            return
        else:
            self._started = False

        # general parameters
        self.start_time = self.scenario_parameters[G_SIM_START_TIME]
        self.end_time = self.scenario_parameters[G_SIM_END_TIME]
        self.time_step = self.scenario_parameters.get(G_SIM_TIME_STEP, 1)
        self.check_sim_env_spec_inputs(self.scenario_parameters)
        self.n_op = self.scenario_parameters[G_NR_OPERATORS]
        self.n_ch_op = self.scenario_parameters.get(G_NR_CH_OPERATORS, 0)
        self._manager: tp.Optional[Manager] = None
        self._shared_dict: dict = {}
        self._plot_class_instance: tp.Optional[PyPlot] = None
        self.realtime_plot_flag = self.scenario_parameters.get(G_SIM_REALTIME_PLOT_FLAG, 0)

        # build list of operator dictionaries  # TODO: this could be eliminated with a new YAML-based config system
        self.list_op_dicts: tp.Dict[str,str] = build_operator_attribute_dicts(scenario_parameters, self.n_op,
                                                                              prefix="op_")
        self.list_ch_op_dicts: tp.Dict[str,str] = build_operator_attribute_dicts(scenario_parameters, self.n_ch_op,
                                                                                 prefix="ch_op_")

        # take care of random seeds at beginning of simulations
        random.seed(self.scenario_parameters[G_RANDOM_SEED])
        np.random.seed(self.scenario_parameters[G_RANDOM_SEED])

        # empty output directory
        create_or_empty_dir(self.dir_names[G_DIR_OUTPUT])

        # write scenario config file in output directory
        self.save_scenario_inputs()

        # remove old log handlers (otherwise sequential simulations only log to first simulation)
        for handler in logging.root.handlers[:]:
            logging.root.removeHandler(handler)
        # start new log file
        logging.VERBOSE = 5
        logging.addLevelName(logging.VERBOSE, "VERBOSE")
        logging.Logger.verbose = lambda inst, msg, *args, **kwargs: inst.log(logging.VERBOSE, msg, *args, **kwargs)
        logging.LoggerAdapter.verbose = lambda inst, msg, *args, **kwargs: inst.log(logging.VERBOSE, msg, *args, **kwargs)
        logging.verbose = lambda msg, *args, **kwargs: logging.log(logging.VERBOSE, msg, *args, **kwargs)
        if self.scenario_parameters.get("log_level", "info"):
            level_str = self.scenario_parameters["log_level"]
            if level_str == "verbose":
                log_level = logging.VERBOSE
            elif level_str == "debug":
                log_level = logging.DEBUG
            elif level_str == "info":
                log_level = logging.INFO
            elif level_str == "warning":
                log_level = logging.WARNING
            else:
                log_level = DEFAULT_LOG_LEVEL
        else:
            log_level = DEFAULT_LOG_LEVEL
            pd.set_option("mode.chained_assignment", None)
        self.log_file = os.path.join(self.dir_names[G_DIR_OUTPUT], f"00_simulation.log")
        if log_level < logging.INFO:
            streams = [logging.FileHandler(self.log_file), logging.StreamHandler()]
        else:
            print("Only minimum output to console -> see log-file")
            streams = [logging.FileHandler(self.log_file)]
        # TODO # log of subsequent simulations is saved in first simulation log
        logging.basicConfig(handlers=streams,
                            level=log_level, format='%(process)d-%(name)s-%(levelname)s-%(message)s')

        # set up output files
        self.user_stat_f = os.path.join(self.dir_names[G_DIR_OUTPUT], f"1_user-stats.csv")
        self.network_stat_f = os.path.join(self.dir_names[G_DIR_OUTPUT], f"3_network-stats.csv")
        self.pt_stat_f = os.path.join(self.dir_names[G_DIR_OUTPUT], "4_pt_stats.csv")

        # init modules
        # ------------
        # zone system
        # TODO # after ISTTT: enable multiple zone systems
        # TODO # after ISTTT: bring init of modules in extra function (-> parallel processing)
        self.zones = None
        if self.dir_names.get(G_DIR_ZONES, None) is not None:
            if self.scenario_parameters.get(G_FC_TYPE) and self.scenario_parameters[G_FC_TYPE] == "perfect":
                from src.infra.PerfectForecastZoning import PerfectForecastZoneSystem
                self.zones = PerfectForecastZoneSystem(self.dir_names[G_DIR_ZONES], self.scenario_parameters, self.dir_names)
            else:
                from src.infra.Zoning import ZoneSystem
                self.zones = ZoneSystem(self.dir_names[G_DIR_ZONES], self.scenario_parameters, self.dir_names)

        # routing engine
        LOG.info("Initialization of network and routing engine...")
        network_type = self.scenario_parameters[G_NETWORK_TYPE]
        network_dynamics_file = self.scenario_parameters.get(G_NW_DYNAMIC_F, None)
        # TODO # check consistency of scenario inputs / another way to refactor add_init_data ?
        self.routing_engine: NetworkBase = load_routing_engine(network_type, self.dir_names[G_DIR_NETWORK],
                                                               network_dynamics_file_name=network_dynamics_file)
        if network_type == "NetworkDynamicNFDClusters":
            self.routing_engine.add_init_data(self.start_time, self.time_step,
                                              self.scenario_parameters[G_NW_DENSITY_T_BIN_SIZE],
                                              self.scenario_parameters[G_NW_DENSITY_AVG_DURATION], self.zones,
                                              self.network_stat_f)
        # public transportation module
        LOG.info("Initialization of line-based public transportation...")
        pt_type = self.scenario_parameters.get(G_PT_TYPE)
        self.gtfs_data_dir = self.dir_names.get(G_DIR_PT)
        if pt_type is None or self.gtfs_data_dir is None:
            self.pt = None
        elif pt_type == "PTMatrixCrowding":
            pt_module = importlib.import_module("src.pubtrans.PtTTMatrixCrowding")
            self.pt = pt_module.PublicTransportTravelTimeMatrixWithCrowding(self.gtfs_data_dir, self.pt_stat_f,
                                                                            self.scenario_parameters,
                                                                            self.routing_engine, self.zones)
        elif pt_type == "PtCrowding":
            pt_module = importlib.import_module("src.pubtrans.PtCrowding")
            self.pt = pt_module.PublicTransportWithCrowding(self.gtfs_data_dir, self.pt_stat_f, self.scenario_parameters,
                                                            self.routing_engine, self.zones)
        else:
            raise IOError(f"Public transport module {pt_type} not defined for current simulation environment.")

        # attribute for demand, charging and zone module
        self.demand = None
        self._load_demand_module()
        self.charging_operator_dict = {}    # dict "op" -> operator_id -> OperatorChargingInfrastructure, "pub" -> ch_op_id -> ChargingInfrastructureOperator
        self._load_charging_modules()

        # attributes for fleet controller and vehicles
        self.sim_vehicles: tp.Dict[tp.Tuple[int, int], SimulationVehicle] = {}
        self.sorted_sim_vehicle_keys: tp.List[tp.Tuple[int, int]] = sorted(self.sim_vehicles.keys())
        self.vehicle_update_order: tp.Dict[tp.Tuple[int, int], int] = {vid : 1 for vid in self.sim_vehicles.keys()} #value defines the order in whichvehicles are updated (i.e. charging first)
        self.operators: tp.List[FleetControlBase] = []
        self.op_output = {}
        self._load_fleetctr_vehicles()

        # call additional simulation environment specific init
        LOG.info("Simulation environment specific initializations...")
        self.init_blocking = True
        self.add_init(self.scenario_parameters)

        # load initial state depending on init_blocking attribute
        # HINT: it is important that this is done at the end of initialization!
        LOG.info("Creating or loading initial vehicle states...")
        np.random.seed(self.scenario_parameters[G_RANDOM_SEED])
        self.load_initial_state()
        LOG.info(f"Initialization of scenario {self.scenario_name} successful.")

        # self.routing_engine.checkNetwork()

    def _load_demand_module(self):
        """ Loads some demand modules """

        # demand module
        LOG.info("Initialization of travelers...")
        if self.scenario_parameters[G_SIM_ENV] != "MobiTopp":
            self.demand = Demand(self.scenario_parameters, self.user_stat_f, self.routing_engine, self.zones)
            self.demand.load_demand_file(self.scenario_parameters[G_SIM_START_TIME],
                                         self.scenario_parameters[G_SIM_END_TIME], self.dir_names[G_DIR_DEMAND],
                                         self.scenario_parameters[G_RQ_FILE], self.scenario_parameters[G_RANDOM_SEED],
                                         self.scenario_parameters.get(G_RQ_TYP1, None),
                                         self.scenario_parameters.get(G_RQ_TYP2, {}),
                                         self.scenario_parameters.get(G_RQ_TYP3, {}),
                                         simulation_time_step=self.time_step)
            if self.scenario_parameters.get(G_PA_RQ_FILE) is not None:
                self.demand.load_parcel_demand_file(self.scenario_parameters[G_SIM_START_TIME],
                                            self.scenario_parameters[G_SIM_END_TIME], self.dir_names[G_DIR_PARCEL_DEMAND],
                                            self.scenario_parameters[G_PA_RQ_FILE], self.scenario_parameters[G_RANDOM_SEED],
                                            self.scenario_parameters.get(G_PA_RQ_TYP1, None),
                                            self.scenario_parameters.get(G_PA_RQ_TYP2, {}),
                                            self.scenario_parameters.get(G_PA_RQ_TYP3, {}),
                                            simulation_time_step=self.time_step)
        else:
            self.demand = SlaveDemand(self.scenario_parameters, self.user_stat_f)

        if self.zones is not None:
            self.zones.register_demand_ref(self.demand)

    def _load_charging_modules(self):
        """ Loads necessary modules for charging """
        # TODO # multiple charging operators:
        #  either public charging operator or depot operator
        #  add parameter list [with extra parameter list] (e.g. list of allowed fleet operators, infrastructure data file)
        self.charging_operator_dict = {"op" : {}, "pub" : {}}
        LOG.debug("load charging infra: charging op dicts: {}".format(self.list_ch_op_dicts))
        if self.dir_names.get(G_DIR_INFRA):
            # operator depots:
            from src.infra.ChargingInfrastructure import OperatorChargingAndDepotInfrastructure
            for op_id, op_dict in enumerate(self.list_op_dicts):
                depot_f_name = op_dict.get(G_OP_DEPOT_F)
                if depot_f_name is not None:
                    depot_f = os.path.join(self.dir_names[G_DIR_INFRA], depot_f_name)
                    op_charge = OperatorChargingAndDepotInfrastructure(op_id, depot_f, op_dict, self.scenario_parameters, self.dir_names, self.routing_engine)
                    self.charging_operator_dict["op"][op_id] = op_charge
                
            # public charging
            if len(self.list_ch_op_dicts) > 0:
                from src.infra.ChargingInfrastructure import PublicChargingInfrastructureOperator
                for ch_op_id, ch_op_dict in enumerate(self.list_ch_op_dicts):
                    pub_cs_f_name = ch_op_dict.get(G_CH_OP_F)
                    if pub_cs_f_name is None:
                        raise EnvironmentError("Public charging stations file not given as input! parameter {} required!".format(G_CH_OP_F))
                    pub_cs_f = os.path.join(self.dir_names[G_DIR_INFRA], pub_cs_f_name)
                    initial_ch_events_f = None
                    if ch_op_dict.get(G_CH_OP_INIT_CH_EVENTS_F) is not None:
                        f_name = ch_op_dict.get(G_CH_OP_INIT_CH_EVENTS_F)
                        initial_ch_events_f = os.path.join(self.dir_names[G_DIR_INFRA], "charging_events", f_name)
                    ch_op = PublicChargingInfrastructureOperator(ch_op_id, pub_cs_f, ch_op_dict, self.scenario_parameters, self.dir_names, self.routing_engine, initial_charging_events_f=initial_ch_events_f)
                    self.charging_operator_dict["pub"][ch_op_id] = ch_op

    def _load_fleetctr_vehicles(self):
        """ Loads the fleet controller and vehicles """

        # simulation vehicles and fleet control modules
        LOG.info("Initialization of MoD fleets...")
        route_output_flag = self.scenario_parameters.get(G_SIM_ROUTE_OUT_FLAG, True)
        replay_flag = self.scenario_parameters.get(G_SIM_REPLAY_FLAG, False)
        veh_type_list = []
        for op_id in range(self.n_op):
            operator_attributes = self.list_op_dicts[op_id]
            operator_module_name = operator_attributes[G_OP_MODULE]
            self.op_output[op_id] = []  # shared list among vehicles
            if not operator_module_name == "PtFleetControl":
                fleet_composition_dict = operator_attributes[G_OP_FLEET]
                list_vehicles = []
                vid = 0
                for veh_type, nr_veh in fleet_composition_dict.items():
                    for _ in range(nr_veh):
                        veh_type_list.append([op_id, vid, veh_type])
                        tmp_veh_obj = SimulationVehicle(op_id, vid, self.dir_names[G_DIR_VEH], veh_type,
                                                        self.routing_engine, self.demand.rq_db,
                                                        self.op_output[op_id], route_output_flag,
                                                        replay_flag)
                        list_vehicles.append(tmp_veh_obj)
                        self.sim_vehicles[(op_id, vid)] = tmp_veh_obj
                        vid += 1
                OpClass: FleetControlBase = load_fleet_control_module(operator_module_name)
                self.operators.append(OpClass(op_id, operator_attributes, list_vehicles, self.routing_engine, self.zones,
                                            self.scenario_parameters, self.dir_names, self.charging_operator_dict["op"].get(op_id, None), list(self.charging_operator_dict["pub"].values())))
            else:
                from dev.pubtrans.PtFleetControl import PtFleetControl
                OpClass = PtFleetControl(op_id, self.gtfs_data_dir, self.routing_engine, self.zones, self.scenario_parameters, self.dir_names, self.charging_operator_dict["op"].get(op_id, None), list(self.charging_operator_dict["pub"].values()))
                init_vids = OpClass.return_vehicles_to_initialize()
                list_vehicles = []
                for vid, veh_type in init_vids.items():
                    tmp_veh_obj = SimulationVehicle(op_id, vid, self.dir_names[G_DIR_VEH], veh_type,
                                                        self.routing_engine, self.demand.rq_db,
                                                        self.op_output[op_id], route_output_flag,
                                                        replay_flag)
                    list_vehicles.append(tmp_veh_obj)
                    self.sim_vehicles[(op_id, vid)] = tmp_veh_obj
                OpClass.continue_init(list_vehicles, self.start_time)
                self.operators.append(OpClass)
        veh_type_f = os.path.join(self.dir_names[G_DIR_OUTPUT], "2_vehicle_types.csv")
        veh_type_df = pd.DataFrame(veh_type_list, columns=[G_V_OP_ID, G_V_VID, G_V_TYPE])
        veh_type_df.to_csv(veh_type_f, index=False)
        self.vehicle_update_order: tp.Dict[tp.Tuple[int, int], int] = {vid : 1 for vid in self.sim_vehicles.keys()}

    @staticmethod
    def get_directory_dict(scenario_parameters):
        """
        This function provides the correct paths to certain data according to the specified data directory structure.
        :param scenario_parameters: simulation input (pandas series)
        :return: dictionary with paths to the respective data directories
        """
        return get_directory_dict(scenario_parameters)

    def save_scenario_inputs(self):
        config_f = os.path.join(self.dir_names[G_DIR_OUTPUT], G_SC_INP_F)
        config = {"scenario_parameters": self.scenario_parameters, "list_operator_attributes": self.list_op_dicts,
                  "directories": self.dir_names}
        with open(config_f, "w") as fh_config:
            json.dump(config, fh_config, indent=4)

    def evaluate(self):
        """Runs standard and simulation environment specific evaluations over simulation results."""
        output_dir = self.dir_names[G_DIR_OUTPUT]
        # standard evaluation
        from src.evaluation.standard import standard_evaluation
        standard_evaluation(output_dir)
        self.add_evaluate()

    def initialize_operators_and_vehicles(self):
        """ this function loads and initialzie all operator classes and its vehicle objects
        and sets corresponding outputs"""
        veh_type_list = []
        route_output_flag = self.scenario_parameters.get(G_SIM_ROUTE_OUT_FLAG, True)
        replay_flag = self.scenario_parameters.get(G_SIM_REPLAY_FLAG, False)
        for op_id in range(self.n_op):
            self.op_output[op_id] = []  # shared list among vehicles
            operator_attributes = self.list_op_dicts[op_id]
            operator_module_name = operator_attributes[G_OP_MODULE]
            fleet_composition_dict = operator_attributes[G_OP_FLEET]
            list_vehicles = []
            vid = 0
            for veh_type, nr_veh in fleet_composition_dict.items():
                for _ in range(nr_veh):
                    veh_type_list.append([op_id, vid, veh_type])
                    tmp_veh_obj = SimulationVehicle(op_id, vid, self.dir_names[G_DIR_VEH], veh_type,
                                                    self.routing_engine, self.demand.rq_db,
                                                    self.op_output[op_id], route_output_flag,
                                                    replay_flag)
                    list_vehicles.append(tmp_veh_obj)
                    self.sim_vehicles[(op_id, vid)] = tmp_veh_obj
                    vid += 1
            OpClass = load_fleet_control_module(operator_module_name)
            self.operators.append(OpClass(op_id, operator_attributes, list_vehicles, self.routing_engine, self.zones,
                                        self.scenario_parameters, self.dir_names, self.cdp))
        veh_type_f = os.path.join(self.dir_names[G_DIR_OUTPUT], "2_vehicle_types.csv")
        veh_type_df = pd.DataFrame(veh_type_list, columns=[G_V_OP_ID, G_V_VID, G_V_TYPE])
        veh_type_df.to_csv(veh_type_f, index=False)

    def load_initial_state(self):
        """This method initializes the simulation vehicles. It can consider an initial state file. Moreover, an
        active_vehicle files would be considered as the FleetControl already set the positions of vehicles in the depot
        and therefore the "if veh_obj.pos is None:" condition does not trigger.
        The VehiclePlans of the respective FleetControls are also adapted for blocked vehicles.

        :return: None
        """
        init_f_flag = False
        init_state_f = None
        if self.scenario_parameters.get(G_INIT_STATE_SCENARIO):
            init_state_f = os.path.join(self.dir_names[G_DIR_MAIN], "studies",
                                        self.scenario_parameters[G_STUDY_NAME], "results",
                                        str(self.scenario_parameters.get(G_INIT_STATE_SCENARIO, "None")),
                                        "final_state.csv")
            init_f_flag = True
            if not os.path.isfile(init_state_f):
                raise FileNotFoundError(f"init state variable {G_INIT_STATE_SCENARIO} given but file {init_state_f} not found!")
        set_unassigned_vid = set([(veh_obj.op_id, veh_obj.vid) for veh_obj in self.sim_vehicles.values()
                                  if veh_obj.pos is None])
        if init_f_flag:
            # set according to initial state if available
            init_state_df = pd.read_csv(init_state_f)
            init_state_df.set_index([G_V_OP_ID, G_V_VID], inplace=True)
            for sim_vid, veh_obj in self.sim_vehicles.items():
                if veh_obj.pos is None:
                    op_fleetctrl = self.operators[veh_obj.op_id]
                    init_state_info = init_state_df.loc[sim_vid]
                    if init_state_info is not None:
                        veh_obj.set_initial_state(op_fleetctrl, self.routing_engine, init_state_info,
                                                  self.scenario_parameters[G_SIM_START_TIME], self.init_blocking)
                        set_unassigned_vid.remove(sim_vid)
        if len(set_unassigned_vid) > 0:
            op_init_distributions = {}
            for op_id in range(self.n_op):
                if self.list_op_dicts[op_id].get(G_OP_INIT_VEH_DIST) is not None:   #specified random distribution
                    init_dist_df = pd.read_csv(os.path.join(self.dir_names[G_DIR_FCTRL], "initial_vehicle_distribution", self.scenario_parameters[G_NETWORK_NAME], self.list_op_dicts[op_id][G_OP_INIT_VEH_DIST]), index_col=0)
                    op_init_distributions[op_id] = init_dist_df["probability"].to_dict()
                else:   # randomly uniform
                    boarding_nodes = self.routing_engine.get_must_stop_nodes()
                    if not boarding_nodes:
                        boarding_nodes = list(range(self.routing_engine.get_number_network_nodes()))
                    op_init_distributions[op_id] = {bn : 1.0/len(boarding_nodes) for bn in boarding_nodes}
            LOG.debug("init distributons: {}".format(op_init_distributions))
            for sim_vid in set_unassigned_vid:
                veh_obj = self.sim_vehicles[sim_vid]
                if veh_obj.pos is None:
                    op_fleetctrl = self.operators[veh_obj.op_id]
                    init_dist = op_init_distributions[veh_obj.op_id]
                    r = np.random.random()
                    s = 0.0
                    init_node = None
                    for n, prob in init_dist.items():
                        s += prob
                        if s >= r:
                            init_node = n
                            break
                    if init_node is None:
                        LOG.error(f"No init node found for random val {r} and init dist {init_dist}")
                    # randomly position all vehicles
                    init_state_info = {}
                    init_state_info[G_V_INIT_NODE] = init_node# np.random.choice(init_node)
                    init_state_info[G_V_INIT_TIME] = self.scenario_parameters[G_SIM_START_TIME]
                    init_state_info[G_V_INIT_SOC] = 0.5 * (1 + np.random.random())
                    veh_obj.set_initial_state(op_fleetctrl, self.routing_engine, init_state_info,
                                                self.scenario_parameters[G_SIM_START_TIME], self.init_blocking)

    def save_final_state(self):
        """
        Records the state at the end of the simulation; can be used as initial state for other simulations.
        """
        LOG.info("Saving final simulation state.")
        final_state_f = os.path.join(self.dir_names[G_DIR_OUTPUT], "final_state.csv")
        sorted_sim_vehicle_keys = sorted(self.sim_vehicles.keys())
        list_vehicle_states = [self.sim_vehicles[sim_vid].return_final_state(self.end_time)
                               for sim_vid in sorted_sim_vehicle_keys]
        fs_df = pd.DataFrame(list_vehicle_states)
        fs_df.to_csv(final_state_f)

    def record_remaining_assignments(self):
        """
        This method simulates the remaining assignments at the end of the simulation in order to get them recorded
        properly. This is necessary for a consistent evaluation.
        """
        c_time = self.end_time# - self.time_step
        LOG.info("record_remaining_assignments()")
        remaining_tasks = -1
        while remaining_tasks != 0:
            self.update_sim_state_fleets(c_time - self.time_step, c_time)
            for ch_op_dict in self.charging_operator_dict.values():
                for ch_op in ch_op_dict.values():
                    ch_op.time_trigger(c_time)
            remaining_tasks = 0
            for veh_obj in self.sim_vehicles.values():
                if veh_obj.assigned_route and veh_obj.assigned_route[0].status == VRL_STATES.OUT_OF_SERVICE:
                    veh_obj.end_current_leg(c_time)
                remaining_tasks += len(veh_obj.assigned_route)
                # if len(veh_obj.assigned_route) > 0:
                    # LOG.debug(f"vid {veh_obj.vid} has remaining assignments:")
                    # LOG.debug("{}".format([str(x) for x in veh_obj.assigned_route]))
            LOG.info(f"\t time {c_time}, remaining tasks {remaining_tasks}")
            c_time += self.time_step
            self.routing_engine.update_network(c_time, update_state=False)
            if c_time > self.end_time + 2*7200:
                # # alternative 1: force end of tasks
                # LOG.warning(f"remaining assignments could not finish! Forcing end of assignments.")
                # for veh_obj in self.sim_vehicles.values():
                #     if veh_obj.assigned_route:
                #         veh_obj.end_current_leg(c_time)
                # alternative 2: just break loop
                LOG.warning(f"remaining assignments could not finish! Break Loop")
                break
        self.record_stats()

    def record_stats(self, force=True):
        """This method records the stats at the end of the simulation."""
        self.demand.save_user_stats(force)
        for op_id in range(self.n_op):
            current_buffer_size = len(self.op_output[op_id]) 
            if (current_buffer_size and force) or current_buffer_size > BUFFER_SIZE:
                op_output_f = os.path.join(self.dir_names[G_DIR_OUTPUT], f"2-{op_id}_op-stats.csv")
                if os.path.isfile(op_output_f):
                    write_mode = "a"
                    write_header = False
                else:
                    write_mode = "w"
                    write_header = True
                tmp_df = pd.DataFrame(self.op_output[op_id])
                tmp_df.to_csv(op_output_f, index=False, mode=write_mode, header=write_header)
                self.op_output[op_id].clear()
                # LOG.info(f"\t ... just wrote {current_buffer_size} entries from buffer to stats of operator {op_id}.")
                LOG.debug(f"\t ... just wrote {current_buffer_size} entries from buffer to stats of operator {op_id}.")
            self.operators[op_id].record_dynamic_fleetcontrol_output(force=force)

    def update_sim_state_fleets(self, last_time, next_time, force_update_plan=False):
        """
        This method updates the simulation vehicles, records, ends and starts tasks and returns some data that
        will be used for additional state updates (fleet control information, demand, network, ...)
        :param last_time: simulation time before the state update
        :param next_time: simulation time of the state update
        :param force_update_plan: flag that can force vehicle plan to be updated
        """
        LOG.debug(f"updating MoD state from {last_time} to {next_time}")
        #for opid_vid_tuple, veh_obj in self.sim_vehicles.items():
        for opid_vid_tuple, veh_obj in sorted(self.sim_vehicles.items(), key=lambda x:self.vehicle_update_order[x[0]]):
            op_id, vid = opid_vid_tuple
            boarding_requests, alighting_requests, passed_VRL, dict_start_alighting =\
                veh_obj.update_veh_state(last_time, next_time)
            if veh_obj.status == VRL_STATES.CHARGING:
                self.vehicle_update_order[opid_vid_tuple] = 0
            else:
                self.vehicle_update_order[opid_vid_tuple] = 1
            for rid, boarding_time_and_pos in boarding_requests.items():
                boarding_time, boarding_pos = boarding_time_and_pos
                LOG.debug(f"rid {rid} boarding at {boarding_time} at pos {boarding_pos}")
                self.demand.record_boarding(rid, vid, op_id, boarding_time, pu_pos=boarding_pos)
                self.operators[op_id].acknowledge_boarding(rid, vid, boarding_time)
            for rid, alighting_start_time_and_pos in dict_start_alighting.items():
                # record user stats at beginning of alighting process
                alighting_start_time, alighting_pos = alighting_start_time_and_pos
                LOG.debug(f"rid {rid} deboarding at {alighting_start_time} at pos {alighting_pos}")
                self.demand.record_alighting_start(rid, vid, op_id, alighting_start_time, do_pos=alighting_pos)
            for rid, alighting_end_time in alighting_requests.items():
                # # record user stats at end of alighting process
                self.demand.user_ends_alighting(rid, vid, op_id, alighting_end_time)
                self.operators[op_id].acknowledge_alighting(rid, vid, alighting_end_time)
            # send update to operator
            if len(boarding_requests) > 0 or len(dict_start_alighting) > 0:
                self.operators[op_id].receive_status_update(vid, next_time, passed_VRL, True)
            else:
                self.operators[op_id].receive_status_update(vid, next_time, passed_VRL, force_update_plan)
        # TODO # after ISTTT: live visualization: send vehicle states (self.live_visualization_flag==True)

    def update_vehicle_routes(self, sim_time):
        """ this method can be used to recalculate routes of currently driving vehicles in case
        network travel times changed and shortest paths need to be re-set
        """
        for opid_vid_tuple, veh_obj in self.sim_vehicles.items():
            veh_obj.update_route()

    def _rid_chooses_offer(self, rid, rq_obj, sim_time):
        """This method performs all actions that derive from a mode choice decision.

        :param rid: request id
        :param rq_obj: request object
        :param sim_time: current simulation time
        :return: chosen operator
        """
        chosen_operator = rq_obj.choose_offer(self.scenario_parameters, sim_time)
        LOG.debug(f" -> chosen operator: {chosen_operator}")
        if chosen_operator is None: # undecided
            if rq_obj.leaves_system(sim_time):
                for i, operator in enumerate(self.operators):
                    operator.user_cancels_request(rid, sim_time)
                self.demand.record_user(rid)
                del self.demand.rq_db[rid]
                try:
                    del self.demand.undecided_rq[rid]
                except KeyError:
                    # raises KeyError if request decided right away
                    pass
            else:
                self.demand.undecided_rq[rid] = rq_obj
        elif chosen_operator < 0:
            # if chosen_operator == G_MC_DEC_PV:
            #     # TODO # self.routing_engine.assign_route_to_network(rq_obj, sim_time)
            #     # TODO # computation of route only when necessary
            #     self.routing_engine.assign_route_to_network(rq_obj, sim_time)
            #     # TODO # check if following method is necessary
            #     self.demand.user_chooses_PV(rid, sim_time)
            # elif chosen_operator == G_MC_DEC_PT:
            #     pt_offer = rq_obj.return_offer(G_MC_DEC_PT)
            #     pt_start_time = sim_time + pt_offer.get(G_OFFER_ACCESS_W, 0) + pt_offer.get(G_OFFER_WAIT, 0)
            #     pt_end_time = pt_start_time + pt_offer.get(G_OFFER_DRIVE, 0)
            #     self.pt.assign_to_pt_network(pt_start_time, pt_end_time)
            #     # TODO # check if following method is necessary
            #     self.demand.user_chooses_PT(rid, sim_time)
            for i, operator in enumerate(self.operators):
                operator.user_cancels_request(rid, sim_time)
            self.demand.record_user(rid)
            del self.demand.rq_db[rid]
            try:
                del self.demand.undecided_rq[rid]
            except KeyError:
                # raises KeyError if request decided right away
                pass
        else:
            for i, operator in enumerate(self.operators):
                if i != chosen_operator:
                    operator.user_cancels_request(rid, sim_time)
                else:
                    operator.user_confirms_booking(rid, sim_time)
                    self.demand.waiting_rq[rid] = rq_obj
            try:
                del self.demand.undecided_rq[rid]
            except KeyError:
                # raises KeyError if request decided right away
                pass
        return chosen_operator

    def _check_waiting_request_cancellations(self, sim_time):
        """This method builds the interface for traveler models, where users can cancel their booking after selecting
        an operator.

        :param sim_time: current simulation time
        :return: None
        """
        for rid, rq_obj in self.demand.waiting_rq.items():
            chosen_operator = rq_obj.get_chosen_operator()
            in_vehicle = rq_obj.get_service_vehicle()
            if in_vehicle is None and chosen_operator is not None and rq_obj.cancels_booking(sim_time):
                self.operators[chosen_operator].user_cancels_request(rid, sim_time)
                self.demand.record_user(rid)
                del self.demand.rq_db[rid]
                del self.demand.waiting_rq[rid]

    def run(self, tqdm_position=0):
        self._start_realtime_plot()
        t_run_start = time.perf_counter()
        if not self._started:
            self._started = True
            if PROGRESS_LOOP == "off":
                for sim_time in range(self.start_time, self.end_time, self.time_step):
                    self.step(sim_time)
                    self._update_realtime_plots_dict(sim_time)
            elif PROGRESS_LOOP == "demand":
                # loop over time with progress bar scaling according to future demand
                all_requests = sum([len(x) for x in self.demand.future_requests.values()])
                with tqdm(total=100, position=tqdm_position) as pbar:
                    pbar.set_description(self.scenario_parameters.get(G_SCENARIO_NAME))
                    for sim_time in range(self.start_time, self.end_time, self.time_step):
                        remaining_requests = sum([len(x) for x in self.demand.future_requests.values()])
                        self.step(sim_time)
                        cur_perc = int(100 * (1 - remaining_requests/all_requests))
                        pbar.update(cur_perc - pbar.n)
                        vehicle_counts = self.count_fleet_status()
                        info_dict = {"simulation_time": sim_time,
                                     "driving": sum([vehicle_counts[x] for x in G_DRIVING_STATUS])}
                        info_dict.update({x.display_name: vehicle_counts[x] for x in PROGRESS_LOOP_VEHICLE_STATUS})
                        pbar.set_postfix(info_dict)
                        self._update_realtime_plots_dict(sim_time)
            else:
                # loop over time with progress bar scaling with time
                for sim_time in tqdm(range(self.start_time, self.end_time, self.time_step), position=tqdm_position,
                                     desc=self.scenario_parameters.get(G_SCENARIO_NAME)):
                    self.step(sim_time)
                    self._update_realtime_plots_dict(sim_time)

            # record stats
            self.record_stats()

            # save final state, record remaining travelers and vehicle tasks
            self.save_final_state()
            self.record_remaining_assignments()
            self.demand.record_remaining_users()
        t_run_end = time.perf_counter()
        # call evaluation
        self.evaluate()
        t_eval_end = time.perf_counter()
        # short report
        t_init = datetime.timedelta(seconds=int(t_run_start - self.t_init_start))
        t_sim = datetime.timedelta(seconds=int(t_run_end - t_run_start))
        t_eval = datetime.timedelta(seconds=int(t_eval_end - t_run_end))
        prt_str = f"Scenario {self.scenario_name} finished:\n" \
                  f"{'initialization':>20} : {t_init} h\n" \
                  f"{'simulation':>20} : {t_sim} h\n" \
                  f"{'evaluation':>20} : {t_eval} h\n"
        print(prt_str)
        LOG.info(prt_str)
        self._end_realtime_plot()

    def _start_realtime_plot(self):
        """ This method starts a separate process for real time python plots """
        if self.realtime_plot_flag in {1, 2}:
            if self.scenario_parameters.get(G_SIM_REALTIME_PLOT_EXTENTS, None):
                extents = self.scenario_parameters.get(G_SIM_REALTIME_PLOT_EXTENTS)
                lons, lats = extents[:2], extents[2:]
            else:
                bounding = self.routing_engine.return_network_bounding_box()
                lons, lats = list(zip(*bounding))
            if self.realtime_plot_flag == 1:
                self._manager = Manager()
                self._shared_dict = self._manager.dict()
                self._plot_class_instance = PyPlot(self.dir_names["network"], self._shared_dict, plot_extent=lons+lats)
                self._plot_class_instance.start()
            else:
                plot_dir = Path(self.dir_names["output"], "real_time_plots")
                if plot_dir.exists() is False:
                    plot_dir.mkdir()
                self._plot_class_instance = PyPlot(self.dir_names["network"], self._shared_dict,
                                                   plot_extent=lons + lats, plot_folder=str(plot_dir))

    def _end_realtime_plot(self):
        """ Closes the process for real time plots """
        if self.realtime_plot_flag == 1:
            self._shared_dict["stop"] = True
            self._plot_class_instance.join()
            self._manager.shutdown()

    def _update_realtime_plots_dict(self, sim_time):
        """ This method updates the shared dict with the realtime plot process """
        if self.realtime_plot_flag in {1, 2}:
            veh_ids = list(self.sim_vehicles.keys())
            possible_states = self.scenario_parameters.get(G_SIM_REALTIME_PLOT_VEHICLE_STATUS,
                                                           [status.value for status in VRL_STATES])
            G_VEHICLE_STATUS_DICT = VRL_STATES.G_VEHICLE_STATUS_DICT()
            possible_states = [G_VEHICLE_STATUS_DICT[x] for x in possible_states]
            veh_status = [self.sim_vehicles[veh].status for veh in veh_ids]
            veh_status = [state.display_name for state in veh_status]
            veh_positions = [self.sim_vehicles[veh].pos for veh in veh_ids]
            veh_positions = self.routing_engine.return_positions_lon_lat(veh_positions)
            df = pd.DataFrame({"status": veh_status,
                               "coordinates": veh_positions})
            self._shared_dict.update({"veh_coord_status_df": df,
                                      "possible_status": possible_states,
                                      "simulation_time": f"simulation time: {datetime.timedelta(seconds=sim_time)}"})
            if self.realtime_plot_flag == 2:
                self._plot_class_instance.save_single_plot(str(sim_time))

    def count_fleet_status(self) -> dict:
        """ This method counts the number of vehicles in each of the vehicle statuses

        :return: dictionary of vehicle state as keys and number of vehicles in those status as values
        """
        vehicles = self.sim_vehicles.values()
        count = {state: 0 for state in VRL_STATES}
        for v in vehicles:
            count[v.status] += 1
        return count

    @abstractmethod
    def step(self, sim_time):
        """This method determines the simulation flow in a time step.

        :param sim_time: new simulation time
        :return: None
        """
        LOG.warning("abstractmethod not overwritten! When defined as ABC in next commits, this will raise an error!")
        pass

    @abstractmethod
    def check_sim_env_spec_inputs(self, scenario_parameters):
        # TODO # delete? -> part of init if necessary
        LOG.warning("abstractmethod not overwritten! When defined as ABC in next commits, this will raise an error!")
        return scenario_parameters

    def add_init(self, scenario_parameters):
        for op_id, op in enumerate(self.operators):
            operator_attributes = self.list_op_dicts[op_id]
            op.add_init(operator_attributes, self.scenario_parameters)

    @abstractmethod
    def add_evaluate(self):
        LOG.warning("abstractmethod not overwritten! When defined as ABC in next commits, this will raise an error!")
        pass<|MERGE_RESOLUTION|>--- conflicted
+++ resolved
@@ -27,12 +27,8 @@
 if tp.TYPE_CHECKING:
     from src.fleetctrl.FleetControlBase import FleetControlBase
     from src.routing.NetworkBase import NetworkBase
-<<<<<<< HEAD
-    
-=======
     from src.python_plots.plot_classes import PyPlot
 
->>>>>>> c2d0bc0b
 # -------------------------------------------------------------------------------------------------------------------- #
 # global variables
 # ----------------
